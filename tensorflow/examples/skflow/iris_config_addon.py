--- conflicted
+++ resolved
@@ -11,14 +11,9 @@
 #  WITHOUT WARRANTIES OR CONDITIONS OF ANY KIND, either express or implied.
 #  See the License for the specific language governing permissions and
 #  limitations under the License.
-<<<<<<< HEAD
-
-from __future__ import division, print_function, absolute_import
-=======
 from __future__ import absolute_import
 from __future__ import division
 from __future__ import print_function
->>>>>>> 99e298a8
 
 from sklearn import datasets, metrics, cross_validation
 
