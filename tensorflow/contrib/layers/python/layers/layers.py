--- conflicted
+++ resolved
@@ -525,12 +525,8 @@
       if layer.beta:
         _add_variable_to_collections(layer.beta, variables_collections, 'beta')
       if layer.gamma:
-<<<<<<< HEAD
-        _add_variable_to_collections(layer.gamma, variables_collections, 'gamma')
-=======
         _add_variable_to_collections(
             layer.gamma, variables_collections, 'gamma')
->>>>>>> 07427d1b
 
       if activation_fn is not None:
         outputs = activation_fn(outputs)
