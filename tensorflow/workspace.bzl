--- conflicted
+++ resolved
@@ -17,13 +17,8 @@
   # These lines need to be changed when updating Eigen. They are parsed from
   # this file by the cmake and make builds to determine the eigen version and
   # hash.
-<<<<<<< HEAD
   eigen_version = "9569d1f35bae"
   eigen_sha256 = "34e8347f771932964cd367b8d512234cc96917323855e622c668a339c28a3572"
-=======
-  eigen_version = "59243d1aec47"
-  eigen_sha256 = "065dafb7ddd920ce5f70244920f3db12477c0a28e7bacfd5e02a45bfc38c199f"
->>>>>>> 287db3a9
 
   native.new_http_archive(
     name = "eigen_archive",
