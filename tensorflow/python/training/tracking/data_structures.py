"""Trackable data structures."""
# Copyright 2018 The TensorFlow Authors. All Rights Reserved.
#
# Licensed under the Apache License, Version 2.0 (the "License");
# you may not use this file except in compliance with the License.
# You may obtain a copy of the License at
#
#     http://www.apache.org/licenses/LICENSE-2.0
#
# Unless required by applicable law or agreed to in writing, software
# distributed under the License is distributed on an "AS IS" BASIS,
# WITHOUT WARRANTIES OR CONDITIONS OF ANY KIND, either express or implied.
# See the License for the specific language governing permissions and
# limitations under the License.
# ==============================================================================
from __future__ import absolute_import
from __future__ import division
from __future__ import print_function

import collections
import copy
import operator
import sys

import six
try:
  import wrapt
except ImportError:
  # Fall back to the build-time dependency if the system package is not available.
  from .....third_party import wrapt

from tensorflow.python.eager import def_function
from tensorflow.python.eager import function as defun
from tensorflow.python.ops import variables
from tensorflow.python.saved_model import revived_types
from tensorflow.python.training.tracking import base
from tensorflow.python.training.tracking import layer_utils
from tensorflow.python.util.compat import collections_abc


class NoDependency(object):
  """Allows attribute assignment to `Trackable` objects with no dependency.

  Example usage:
  ```python
  obj = Trackable()
  obj.has_dependency = tf.Variable(0., name="dep")
  obj.no_dependency = NoDependency(tf.Variable(1., name="nodep"))
  assert obj.no_dependency.name == "nodep:0"
  ```

  `obj` in this example has a dependency on the variable "dep", and both
  attributes contain un-wrapped `Variable` objects.

  `NoDependency` also works with `tf.keras.Model`, but only for checkpoint
  dependencies: wrapping a `Layer` in `NoDependency` will assign the (unwrapped)
  `Layer` to the attribute without a checkpoint dependency, but the `Model` will
  still track the `Layer` (so it will appear in `Model.layers`, and its
  variables will appear in `Model.variables`).
  """

  def __init__(self, value):
    self.value = value


def _wrap_or_unwrap(value):
  """Wraps basic data structures, unwraps NoDependency objects."""
  # pylint: disable=unidiomatic-typecheck
  # Exact type checking to avoid mucking up custom logic in list/dict
  # subclasses, e.g. collections.Counter.
  if isinstance(value, NoDependency):
    return value.value
  if isinstance(value, base.Trackable):
    return value  # Skip conversion for already trackable objects.
  elif type(value) == dict:
    return _DictWrapper(value)
  elif type(value) == collections.OrderedDict:
    return _DictWrapper(value)
  elif type(value) == list:
    return ListWrapper(value)
  else:
    return value
  # pylint: enable=unidiomatic-typecheck
  # TODO(allenl): Handle other common data structures. Tuples will require
  # special casing (tuple subclasses are not weak referenceable, so replacement
  # with a wrapper that subclasses tuple on attribute assignment works poorly,
  # and replacement with a wrapper that isn't a tuple is also problematic),
  # probably a tree traversal where the leaves are non-tuples(/namedtuples) to
  # come up with names. Dictionaries should look like lists.


def sticky_attribute_assignment(trackable, name, value):
  """Adds dependencies, generally called from __setattr__.

  This behavior is shared between Trackable and Model.

  Respects NoDependency indicators, but otherwise makes trackable objects
  out of common data structures and tracks objects by their attribute names.

  Args:
    trackable: The object to add dependencies to (generally the one having
      an attribute assigned).
    name: The attribute name being assigned.
    value: The value being assigned. Not necessarily a trackable object.

  Returns:
    The value which should be stored in the attribute (unwrapped from a
    NoDependency object if necessary).
  """
  if isinstance(value, NoDependency):
    add_dependency = False
  else:
    add_dependency = True
  value = _wrap_or_unwrap(value)
  if not add_dependency:
    return value
  if isinstance(value, base.Trackable):
    trackable._track_trackable(  # pylint: disable=protected-access
        value, name=name,
        # Allow the user to switch the Trackable which is tracked by this
        # name, since assigning a new variable to an attribute has
        # historically been fine (e.g. Adam did this).
        overwrite=True)
  return value


class _UntrackableError(ValueError):

  def __init__(self, value):  # pylint: disable=super-init-not-called
    self._value = value

  def __str__(self):
    return (("Only trackable objects (such as Layers or Optimizers) may be "
             "stored in a List object. Got %s, which does not inherit from "
             "Trackable.") % (self._value,))


class TrackableDataStructure(base.Trackable):
  """Base class for data structures which contain trackable objects."""

  def __init__(self):
    # Attributes prefixed with "_self_" for compatibility with
    # wrapt.ObjectProxy.
    self._self_trainable = True
    self._self_extra_variables = []

  @property
  def trainable(self):
    return self._self_trainable

  @trainable.setter
  def trainable(self, value):
    self._self_trainable = value

  def _track_value(self, value, name):
    """Add a dependency on `value`."""
    value = sticky_attribute_assignment(
        trackable=self, value=value, name=name)
    if isinstance(value, variables.Variable):
      self._self_extra_variables.append(value)
    if not isinstance(value, base.Trackable):
      raise _UntrackableError(value)
    if hasattr(value, "_use_resource_variables"):
      # In subclassed models, legacy layers (tf.layers) must always use
      # resource variables.
      value._use_resource_variables = True  # pylint: disable=protected-access
    return value

  @property
  def _values(self):
    """An iterable/sequence which may contain trackable objects."""
    raise NotImplementedError("Abstract method")

  @property
  def _layers(self):
    """All Layers and Layer containers, including empty containers."""
    # Filter objects on demand so that wrapper objects use values from the thing
    # they're wrapping if out of sync.
    collected = []
    for obj in self._values:
      if (isinstance(obj, TrackableDataStructure)
          or layer_utils.is_layer(obj)
          or layer_utils.has_weights(obj)):
        collected.append(obj)
    return collected

  @property
  def layers(self):
    return layer_utils.filter_empty_layer_containers(self._layers)

  @property
  def trainable_weights(self):
    return layer_utils.gather_trainable_weights(
        trainable=self.trainable,
        sub_layers=self._layers,
        extra_variables=self._self_extra_variables)

  @property
  def non_trainable_weights(self):
    return layer_utils.gather_non_trainable_weights(
        trainable=self.trainable,
        sub_layers=self._layers,
        extra_variables=self._self_extra_variables)

  @property
  def weights(self):
    return self.trainable_weights + self.non_trainable_weights

  @property
  def trainable_variables(self):
    return self.trainable_weights

  @property
  def non_trainable_variables(self):
    return self.non_trainable_weights

  @property
  def variables(self):
    return self.weights

  @property
  def updates(self):
    """Aggregate updates from any `Layer` instances."""
    # Updates and conditional losses are forwarded as-is rather than being
    # filtered based on inputs, since this is just a container and won't ever
    # have any inputs.
    aggregated = []
    for layer in self.layers:
      if hasattr(layer, "updates"):
        aggregated += layer.updates
    return aggregated

  @property
  def losses(self):
    """Aggregate losses from any `Layer` instances."""
    aggregated = []
    for layer in self.layers:
      if hasattr(layer, "losses"):
        aggregated += layer.losses
    return aggregated

  def __hash__(self):
    # Support object-identity hashing, so these structures can be used as keys
    # in sets/dicts.
    return id(self)

  def __eq__(self, other):
    # Similar to Tensors, trackable data structures use object-identity
    # equality to support set/dict membership.
    return self is other


class List(TrackableDataStructure, collections_abc.Sequence):
  """An append-only sequence type which is trackable.

  Maintains checkpoint dependencies on its contents (which must also be
  trackable), and forwards any `Layer` metadata such as updates and losses.

  Note that `List` is purely a container. It lets a `tf.keras.Model` or
  other trackable object know about its contents, but does not call any
  `Layer` instances which are added to it. To indicate a sequence of `Layer`
  instances which should be called sequentially, use `tf.keras.Sequential`.

  Example usage:
  ```python
  class HasList(tf.keras.Model):

    def __init__(self):
      super(HasList, self).__init__()
      self.layer_list = tf.contrib.checkpoint.List([layers.Dense(3)])
      self.layer_list.append(layers.Dense(4))

    def call(self, x):
      aggregation = 0.
      for l in self.layer_list:
        x = l(x)
        aggregation += tf.reduce_sum(x)
      return aggregation
  ```

  This kind of wrapping is necessary because `Trackable` objects do not
  (yet) deeply inspect regular Python data structures, so for example assigning
  a regular list (`self.layer_list = [layers.Dense(3)]`) does not create a
  checkpoint dependency and does not add the `Layer` instance's weights to its
  parent `Model`.
  """

  def __init__(self, *args, **kwargs):
    """Construct a new sequence. Arguments are passed to `list()`."""
    super(List, self).__init__()
    self._storage = self._make_storage(*args, **kwargs)
    for index, element in enumerate(self._storage):
      self._storage[index] = self._track_value(
          element, name=self._name_element(index))

  def copy(self):
    return type(self)(copy.copy(self._storage))

  def __copy__(self):
    return self.copy()

  def __deepcopy__(self, memo):
    return type(self)(copy.deepcopy(self._storage, memo))

  def _make_storage(self, *args, **kwargs):
    """Determines the backing storage (overridden in subclasses)."""
    return list(*args, **kwargs)

  def _name_element(self, index):
    return "%d" % (index,)

  @property
  def _values(self):
    """Collect values for TrackableDataStructure."""
    return self

  def append(self, value):
    """Add a new trackable value."""
    value = self._track_value(value, self._name_element(len(self._storage)))
    self._storage.append(value)

  def extend(self, values):
    """Add a sequence of trackable values."""
    for value in values:
      self.append(value)

  def __iadd__(self, values):
    self.extend(values)
    return self

  def __add__(self, other):
    return self.__class__(self._storage + getattr(other, "_storage", other))

  def __imul__(self, y):
    if y <= 0:
      raise ValueError(
          "List only supports append, multiplying in place by %d removes "
          "elements." % y)

    n = len(self._storage)
    for _ in range(y - 1):
      for i in range(n):
        self.append(self._storage[i])

    return self

  def __mul__(self, n):
    return self.__class__(self._storage * n)

  def __rmul__(self, n):
    return self * n

  def __radd__(self, other):
    return self.__class__(other) + self

  def __getitem__(self, key):
    return self._storage[key]

  def __getslice__(self, i, j):
    return self._storage[slice(i, j)]

  def __len__(self):
    return len(self._storage)

  def __repr__(self):
    return "List(%s)" % (repr(self._storage),)

  def __sizeof__(self):
    return super(List, self).__sizeof__() + sys.getsizeof(self._storage)


# TODO(tomhennigan) Update to collections.UserList?
# TODO(allenl): Try switching this to wrapt.ObjectProxy again when we drop
# Python 3.4 support (may still be tricky).
<<<<<<< HEAD
class ListWrapper(List, collections.MutableSequence,
                  # Shadowed, but there for isinstance checks.
                  list):
=======
class ListWrapper(
    List,
    collections_abc.MutableSequence,
    # Shadowed, but there for isinstance checks.
    list):
>>>>>>> 6c553ffc
  """Wraps the built-in `list` to support restore-on-create for variables.

  Unlike `List`, this sequence type is mutable in the same ways built-in lists
  are. Instead of throwing an error immediately like `List`, it records
  problematic mutations (e.g. assigning a new element to a position already
  occupied, meaning both elements get the same names at different times) and
  refuses to save.

  On assignment to an attribute of a Model or Trackable object, Python
  lists are replaced with ListWrapper. Wrapping a list in a
  `tf.contrib.checkpoint.NoDependency` object prevents this.
  """

  def __init__(self, wrapped_list):
    """Construct a new list wrapper.

    Args:
      wrapped_list: The initial value of the data structure. A shallow copy may
        be maintained for error checking. `wrapped_list` itself should not be
        modified directly after constructing the `ListWrapper`, and if changes
        are detected the `ListWrapper` will throw an exception on save.
    """
    # Monotonic flags which indicate this object would not be restored properly,
    # and therefore should throw an error on save to avoid giving the impression
    # that restoring it will work.
    self._non_append_mutation = False
    self._external_modification = False
    super(ListWrapper, self).__init__(wrapped_list)
    self._last_wrapped_list_snapshot = list(self._storage)

  # pylint: disable=protected-access
  def __copy__(self):
    copied = super(ListWrapper, self).__copy__()
    copied._non_append_mutation = self._non_append_mutation
    copied._external_modification = self._external_modification
    return copied

  def __deepcopy__(self, memo):
    copied = super(ListWrapper, self).__deepcopy__(memo)
    copied._non_append_mutation = self._non_append_mutation
    copied._external_modification = self._external_modification
    return copied
  # pylint: enable=protected-access

  def __reduce_ex__(self, protocol):
    return (self.__class__,
            (self._storage,))

  def _make_storage(self, wrapped_list):
    """Use the user's original list for storage."""
    return wrapped_list

  def _check_external_modification(self):
    """Checks for any changes to the wrapped list not through the wrapper."""
    if self._external_modification or self._non_append_mutation:
      return
    if self._storage != self._last_wrapped_list_snapshot:
      self._external_modification = True
      self._last_wrapped_list_snapshot = None

  def _update_snapshot(self):
    """Acknowledges tracked changes to the wrapped list."""
    if self._external_modification or self._non_append_mutation:
      return
    self._last_wrapped_list_snapshot = list(self._storage)

  @property
  def _checkpoint_dependencies(self):
    self._check_external_modification()
    if self._non_append_mutation:
      raise ValueError(
          ("Unable to save the object %s (a list wrapper constructed to track "
           "trackable TensorFlow objects). A list element was replaced "
           "(__setitem__, __setslice__), deleted (__delitem__, __delslice__), "
           "or moved (sort). In order to support restoration on object "
           "creation, tracking is exclusively for append-only data structures."
           "\n\nIf you don't need this list checkpointed, wrap it in a "
           "tf.contrib.checkpoint.NoDependency object; it will be "
           "automatically un-wrapped and subsequently ignored." % (self,)))
    if self._external_modification:
      raise ValueError(
          ("Unable to save the object %s (a list wrapper constructed to track "
           "trackable TensorFlow objects). The wrapped list was modified "
           "outside the wrapper (its final value was %s, its value when a "
           "checkpoint dependency was added was %s), which breaks restoration "
           "on object creation.\n\nIf you don't need this list checkpointed, "
           "wrap it in a tf.contrib.checkpoint.NoDependency object; it will be "
           "automatically un-wrapped and subsequently ignored." % (
               self, self._storage, self._last_wrapped_list_snapshot)))
    return super(ListWrapper, self)._checkpoint_dependencies

  def __delitem__(self, key):
    self._non_append_mutation = True
    del self._storage[key]

  def __setitem__(self, key, value):
    self._check_external_modification()

    if isinstance(key, slice):
      # Note: this is quite inefficient, but the list API supports a broad range
      # of slice setters (e.g. truncate, extend, replace) and imitating this
      # for a range of Python versions is non-trivial.
      storage_copy = list(self._storage)
      self._storage[key] = value

      len_before = len(storage_copy)
      len_now = len(self._storage)
      for i in range(max(len_before, len_now)):
        value_now = self._storage[i] if i < len_now else None
        value_before = storage_copy[i] if i < len_before else None

        if isinstance(value_before, base.Trackable):
          self._non_append_mutation = True

        if value_now is not None and value_now != value_before:
          self._storage[i] = self._track_value(self._storage[i],
                                               self._name_element(i))

    else:
      if isinstance(self._storage[key], base.Trackable):
        self._non_append_mutation = True
      self._storage[key] = self._track_value(value, self._name_element(key))

    self._update_snapshot()

  def append(self, value):
    """Add a new trackable value."""
    self._check_external_modification()
    super(ListWrapper, self).append(value)
    self._update_snapshot()

  def extend(self, values):
    """Add a sequence of trackable values."""
    self._check_external_modification()
    super(ListWrapper, self).extend(values)
    self._update_snapshot()

  def __imul__(self, y):
    if y <= 0:
      self._self_non_append_mutation = True
      self._storage *= y
      return self

    # Relies on super() calling append, which updates the snapshot.
    return super(ListWrapper, self).__imul__(y)

  def __eq__(self, other):
    return self._storage == getattr(other, "_storage", other)

  def __ne__(self, other):
    return self._storage != getattr(other, "_storage", other)

  def __lt__(self, other):
    return self._storage < getattr(other, "_storage", other)

  def __le__(self, other):
    return self._storage <= getattr(other, "_storage", other)

  def __gt__(self, other):
    return self._storage > getattr(other, "_storage", other)

  def __ge__(self, other):
    return self._storage >= getattr(other, "_storage", other)

  def __hash__(self):
    # List wrappers need to compare like regular lists, and so like regular
    # lists they don't belong in hash tables.
    raise TypeError("unhashable type: 'ListWrapper'")

  def insert(self, index, obj):
    self._non_append_mutation = True
    self._storage.insert(index, obj)

  def sort(self):
    self._non_append_mutation = True
    self._storage.sort()

  def __setslice__(self, i, j, y):
    self.__setitem__(slice(i, j), y)

  def __delslice__(self, i, j):
    self._non_append_mutation = True
    del self._storage[slice(i, j)]

  def _track_value(self, value, name):
    """Allows storage of non-trackable objects."""
    try:
      value = super(ListWrapper, self)._track_value(value=value, name=name)
    except ValueError:
      # Even if this value isn't trackable, we need to make sure
      # NoDependency objects get unwrapped.
      value = sticky_attribute_assignment(
          trackable=self, value=value, name=name)
    return value

  def __repr__(self):
    return "ListWrapper(%s)" % (repr(self._storage),)

  def _list_functions_for_serialization(self, unused_functions):
    return {
        str(key): value for key, value in enumerate(self)
        if _is_function(value)
    }


class Mapping(TrackableDataStructure, collections_abc.Mapping):
  """An append-only trackable mapping data structure with string keys.

  Maintains checkpoint dependencies on its contents (which must also be
  trackable), named based on its keys.

  Note that once a key has been added, it may not be deleted or replaced. If
  names may not be unique, see `tf.contrib.checkpoint.UniqueNameTracker`.
  """

  def __init__(self, *args, **kwargs):
    """Construct a new sequence. Arguments are passed to `dict()`."""
    super(Mapping, self).__init__()
    self._storage = self._make_storage(*args, **kwargs)
    self._storage.update(
        {key: self._track_value(
            value, name=self._name_element(key))
         for key, value in self._storage.items()})

  def __copy__(self):
    return type(self)(copy.copy(self._storage))

  def __deepcopy__(self, memo):
    return type(self)(copy.deepcopy(self._storage, memo))

  def _make_storage(self, *args, **kwargs):
    return dict(*args, **kwargs)

  @property
  def _values(self):
    """Collect values for TrackableDataStructure."""
    # Sort items deterministically by key
    ordered = list(zip(*sorted(self.items(), key=lambda it: it[0])))
    if ordered:
      return ordered[1]
    return []

  def _name_element(self, key):
    if not isinstance(key, six.string_types):
      raise TypeError(
          "Mapping accepts only string keys, but got a key %s."
          % repr(key))
    return str(key)

  def __setitem__(self, key, value):
    name = self._name_element(key)
    value = self._track_value(value, name=name)
    current_value = self._storage.setdefault(key, value)
    if current_value is not value:
      raise ValueError(
          ("Mappings are an append-only data structure. Tried to overwrite the "
           "key '%s' with value %s, but it already contains %s")
          % (key, value, current_value))

  def update(self, *args, **kwargs):
    for key, value in dict(*args, **kwargs).items():
      self[key] = value

  def __getitem__(self, key):
    return self._storage[key]

  def __len__(self):
    return len(self._storage)

  def __repr__(self):
    return "Mapping(%s)" % (repr(self._storage),)

  def __iter__(self):
    return iter(self._storage)


class _DictWrapper(TrackableDataStructure, wrapt.ObjectProxy):
  """Wraps built-in dicts to support restore-on-create for variables.

  _DictWrapper is to Mapping as ListWrapper is to List. Unlike Mapping,
  _DictWrapper allows non-string keys and values and arbitrary mutations (delete
  keys, reassign values). Like ListWrapper, these mutations mean that
  _DictWrapper will raise an exception on save.
  """

  def __init__(self, wrapped_dict=None):
    if wrapped_dict is None:
      # Allow zero-argument construction, e.g. from session.run's re-wrapping.
      wrapped_dict = {}
    if not isinstance(wrapped_dict, collections.Mapping):
      # Allow construction from a sequence, e.g. from nest.pack_sequence_as.
      wrapped_dict = dict(wrapped_dict)
    wrapt.ObjectProxy.__init__(self, wrapped_dict)
    TrackableDataStructure.__init__(self)
    self._self_non_string_key = False
    self._self_external_modification = False
    self.__wrapped__.update(
        {key: self._track_value(
            value, name=self._name_element(key))
         for key, value in self.__wrapped__.items()})
    self._update_snapshot()

  def __reduce_ex__(self, protocol):
    return (self.__class__,
            (self.__wrapped__,))

  def __getattribute__(self, name):
    if (hasattr(type(self), name)
        and isinstance(getattr(type(self), name), property)):
      # Bypass ObjectProxy for properties. Whether this workaround is necessary
      # appears to depend on the Python version but not the wrapt version: 3.4
      # in particular seems to look up properties on the wrapped object instead
      # of the wrapper without this logic.
      return object.__getattribute__(self, name)
    else:
      return super(_DictWrapper, self).__getattribute__(name)

  def copy(self):
    return copy.copy(self)

  # pylint: disable=protected-access
  def __copy__(self):
    copied = _DictWrapper(copy.copy(self.__wrapped__))
    copied._self_external_modification = self._self_external_modification
    copied._self_non_string_key = self._self_non_string_key
    return copied

  def __deepcopy__(self, memo):
    copied = _DictWrapper(copy.deepcopy(self.__wrapped__, memo))
    copied._self_external_modification = self._self_external_modification
    copied._self_non_string_key = self._self_non_string_key
    return copied
  # pylint: enable=protected-access

  @property
  def _values(self):
    """Collect values for TrackableDataStructure."""
    # Sort items deterministically by key
    ordered = list(zip(*sorted(self.items(), key=lambda it: it[0])))
    if ordered:
      return ordered[1]
    return []

  @property
  def _checkpoint_dependencies(self):
    """Check that the object is saveable before listing its dependencies."""
    self._check_self_external_modification()
    if self._self_non_string_key:
      raise ValueError(
          "Unable to save the object %s (a dictionary wrapper constructed "
          "automatically on attribute assignment). The wrapped dictionary "
          "contains a non-string key which maps to a trackable object or "
          "mutable data structure.\n\nIf you don't need this dictionary "
          "checkpointed, wrap it in a tf.contrib.checkpoint.NoDependency "
          "object; it will be automatically un-wrapped and subsequently "
          "ignored." % (self,))
    if self._self_external_modification:
      raise ValueError(
          "Unable to save the object %s (a dictionary wrapper constructed "
          "automatically on attribute assignment). The wrapped dictionary was "
          "modified outside the wrapper (its final value was %s, its value "
          "when a checkpoint dependency was added was %s), which breaks "
          "restoration on object creation.\n\nIf you don't need this "
          "dictionary checkpointed, wrap it in a "
          "tf.contrib.checkpoint.NoDependency object; it will be automatically "
          "un-wrapped and subsequently ignored." % (
              self, self, self._self_last_wrapped_dict_snapshot))
    assert not self._dirty  # Any reason for dirtiness should have an exception.
    return super(_DictWrapper, self)._checkpoint_dependencies

  @property
  def _dirty(self):
    """Check if there has already been a mutation which prevents saving."""
    return (self._self_external_modification
            or self._self_non_string_key)

  def _check_self_external_modification(self):
    """Checks for any changes to the wrapped dict not through the wrapper."""
    if self._dirty:
      return
    if self != self._self_last_wrapped_dict_snapshot:
      self._self_external_modification = True
      self._self_last_wrapped_dict_snapshot = None

  def _update_snapshot(self):
    """Acknowledges tracked changes to the wrapped dict."""
    if self._dirty:
      return
    self._self_last_wrapped_dict_snapshot = dict(self)

  def _track_value(self, value, name):
    """Allows storage of non-trackable objects."""
    if isinstance(name, six.string_types):
      string_key = True
    else:
      name = "-non_string_key"
      string_key = False
    try:
      no_dependency = isinstance(value, NoDependency)
      value = super(_DictWrapper, self)._track_value(value=value, name=name)
      if not (string_key or no_dependency):
        # A non-string key maps to a trackable value. This data structure
        # is not saveable.
        self._self_non_string_key = True
      return value
    except ValueError:
      # Even if this value isn't trackable, we need to make sure
      # NoDependency objects get unwrapped.
      return sticky_attribute_assignment(
          trackable=self, value=value, name=name)

  def _name_element(self, key):
    """Tells TrackableDataStructure to use keys as names as-is."""
    return key

  def __setitem__(self, key, value):
    """Allow any modifications, but possibly mark the wrapper as unsaveable."""
    self._check_self_external_modification()
    self._maybe_initialize_trackable()
    no_dep = isinstance(value, NoDependency)
    if isinstance(key, six.string_types):
      value = self._track_value(value, name=key)
    else:
      value = _wrap_or_unwrap(value)
      if not no_dep and isinstance(value, base.Trackable):
        # Non-string keys are OK as long as we have no reason to add a
        # dependency on the value (either because the value is not
        # trackable, or because it was wrapped in a NoDependency object).
        self._self_non_string_key = True
    self.__wrapped__[key] = value

    self._update_snapshot()

  def __delitem__(self, key):
    self._check_self_external_modification()
    del self.__wrapped__[key]
    self._update_snapshot()

  def __repr__(self):
    return "DictWrapper(%s)" % (repr(self.__wrapped__),)

  def __hash__(self):
    raise TypeError("unhashable type: 'DictWrapper'")

  def __eq__(self, other):
    # Override the TrackableDataStructure "== -> is" forwarding and go back to
    # the wrapt implementation.
    return self.__wrapped__ == other

  def update(self, *args, **kwargs):
    for key, value in six.iteritems(dict(*args, **kwargs)):
      self[key] = value

  def _list_functions_for_serialization(self, unused_serialization_cache):
    return {
        key: value for key, value in self.items()
        if _is_function(value)
    }


def _is_function(x):
  return isinstance(x, (def_function.Function, defun.ConcreteFunction))


revived_types.register_revived_type(
    "trackable_dict_wrapper",
    lambda obj: isinstance(obj, _DictWrapper),
    versions=[revived_types.VersionedTypeRegistration(
        # Standard dependencies are enough to reconstruct the trackable
        # items in dictionaries, so we don't need to save any extra information.
        object_factory=lambda proto: _DictWrapper({}),
        version=1,
        min_producer_version=1,
        min_consumer_version=1,
        setter=operator.setitem)])


def _set_list_item(list_object, index_string, value):
  item_index = int(index_string)
  if len(list_object) <= item_index:
    list_object.extend([None] * (1 + item_index - len(list_object)))
  list_object[item_index] = value


revived_types.register_revived_type(
    "trackable_list_wrapper",
    lambda obj: isinstance(obj, ListWrapper),
    versions=[revived_types.VersionedTypeRegistration(
        object_factory=lambda proto: ListWrapper([]),
        version=1,
        min_producer_version=1,
        min_consumer_version=1,
        setter=_set_list_item)])<|MERGE_RESOLUTION|>--- conflicted
+++ resolved
@@ -372,17 +372,11 @@
 # TODO(tomhennigan) Update to collections.UserList?
 # TODO(allenl): Try switching this to wrapt.ObjectProxy again when we drop
 # Python 3.4 support (may still be tricky).
-<<<<<<< HEAD
-class ListWrapper(List, collections.MutableSequence,
-                  # Shadowed, but there for isinstance checks.
-                  list):
-=======
 class ListWrapper(
     List,
     collections_abc.MutableSequence,
     # Shadowed, but there for isinstance checks.
     list):
->>>>>>> 6c553ffc
   """Wraps the built-in `list` to support restore-on-create for variables.
 
   Unlike `List`, this sequence type is mutable in the same ways built-in lists
