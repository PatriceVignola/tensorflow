--- conflicted
+++ resolved
@@ -602,8 +602,6 @@
     srcs_version = "PY2AND3",
     visibility = ["//visibility:public"],
     deps = ["//tensorflow/python:no_contrib"],
-<<<<<<< HEAD
-=======
 )
 
 cc_library(
@@ -620,5 +618,4 @@
         ":linux_s390x": ["@grpc//:grpc++_unsecure"],
         "//conditions:default": ["@grpc//:grpc++"],
     }),
->>>>>>> 28b8525b
 )